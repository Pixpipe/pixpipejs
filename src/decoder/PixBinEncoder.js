--- conflicted
+++ resolved
@@ -47,7 +47,6 @@
 
   _run(){
     var that = this;
-<<<<<<< HEAD
     
     var encoder = new Encoder();
     
@@ -73,78 +72,6 @@
     encoder.run();
     
     this._output[ 0 ] = encoder.getOutput();
-=======
-    var today = new Date();
-    var isLittleEndian = CodecUtils.isPlatformLittleEndian();
-    var blockEncoder = new PixBlockEncoder();
-
-    // this object is the JSON description at the begining of a PixBin
-    var pixBinIndex = {
-      date: today.toISOString(),
-      createdWith: "pixpipejs",
-      description: this.getMetadata( "description" ),
-      userObject: this.getMetadata( "userObject" ),
-      pixblocksInfo: []
-    }
-
-    // array of binary blocks (each are Uint8Array or ArrayBuffer)
-    var pixBlocks = []
-
-    // just a convenient shortcut
-    var pixblocksInfo = pixBinIndex.pixblocksInfo;
-
-
-    this._forEachInput(function( category, input ){
-      blockEncoder.addInput( input, 0 );
-      blockEncoder.setMetadata( "compress", that.getMetadata("compress") );
-      blockEncoder.update();
-      var encodedBlock = blockEncoder.getOutput();
-
-      if( !encodedBlock ){
-        console.warn("The input of category " + category + " could not be encoded as a PixBlock.");
-        return;
-      }
-
-      // adding an entry to the PixBin index
-      var pixBinIndexEntry = {
-        type        : input.constructor.name,
-        description : input.getMetadata( "description" ),
-        byteLength  : encodedBlock.byteLength,
-        checksum    : md5( encodedBlock ),
-      };
-
-      pixblocksInfo.push( pixBinIndexEntry )
-      pixBlocks.push( encodedBlock )
-    });
-
-
-    if( !pixBlocks.length ){
-      console.warn("No input was compatible for PixBlock encoding.");
-    }
-
-    // Building the header ArrayBuffer of the file. It contains:
-    // - A ASCII string "pixpipe". 7 x Uint8 of charcodes (7 bytes)
-    // - A flag for encoding endianess, 0: big, 1: little. 1 x Uint8 (1 byte)
-    // - The byte length of the PixBin meta binary object. 1 x Uint32 (4 bytes)
-
-    // encoding the meta object into an ArrayBuffer
-    var pixBinIndexBinaryString = CodecUtils.objectToArrayBuffer(pixBinIndex);
-    var magicNumber = PixBinEncoder.MAGIC_NUMBER();
-
-    // the +5 stands for 1 endiannes byte (Uint8) + 4 bytes (1xUint32) of header length
-    var fixedHeader = new ArrayBuffer( magicNumber.length + 5 );
-    var fixedHeaderView = new DataView( fixedHeader );
-
-    CodecUtils.setString8InBuffer( magicNumber, fixedHeader );
-    fixedHeaderView.setUint8( magicNumber.length, (+isLittleEndian))
-    fixedHeaderView.setUint32( magicNumber.length + 1, pixBinIndexBinaryString.byteLength, isLittleEndian );
-
-    var allBuffers = [fixedHeader, pixBinIndexBinaryString].concat( pixBlocks )
-    this.addTimeRecord("beforeMerge");
-    this._output[0] = CodecUtils.mergeBuffers( allBuffers )
-    this.addTimeRecord("afterMerge");
-    this.getTime("beforeMerge", "afterMerge", true);
->>>>>>> fd8ca7c2
   }
 
 
