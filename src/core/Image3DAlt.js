--- conflicted
+++ resolved
@@ -684,19 +684,14 @@
     MatrixTricks.setValueMatrix33( mat33, 0, this._worldPositionOrder[0], 1 );
     MatrixTricks.setValueMatrix33( mat33, 1, this._worldPositionOrder[1], 1 );
     MatrixTricks.setValueMatrix33( mat33, 2, this._worldPositionOrder[2], 1 );
-<<<<<<< HEAD
     var mat33Flipped = MatrixTricks.getHorizontalFlipMatrix33( mat33 );
     var outputMat = mat33Flipped;
-
-=======
-    var outputMat = mat33;
     
     if( hflip ){
       var mat33Flipped = MatrixTricks.getHorizontalFlipMatrix33( mat33 );
       outputMat = mat33Flipped;
     }
     
->>>>>>> 6b255a4a
     if( output4x4 ){
       outputMat = MatrixTricks.getExpandedMatrix3x3To4x4( mat33Flipped );
       MatrixTricks.setValueMatrix33( outputMat, 3, 3, 1 );
