/*
* Author   Jonathan Lurie - http://me.jonathanlurie.fr
* License  MIT
* Link      https://github.com/Pixpipe/pixpipejs
* Lab       MCIN - Montreal Neurological Institute
*/


import joi from 'joi-browser';
import { glMatrix, mat2, mat2d, mat3, mat4, quat, vec2, vec3, vec4 } from 'gl-matrix';
import { CoreTypes } from './CoreTypes.js';
import { PixpipeContainer } from './PixpipeContainer.js';
import { Image2D } from './Image2D.js';
import { MatrixTricks } from '../utils/MatrixTricks.js';

/**
* Image3DAlt class is one of the few base element of Pixpipejs.
* It is always considered to be 4 channels (RGBA) and stored as a Float32Array
* typed array.
*/
class Image3DAlt extends PixpipeContainer{
  /**
  * Constructor of an Image3DAlt instance. If no options, no array is allocated.
  * @param {Object} options - may contain the following:
  *   - options.xSize {Number} space length along x axis
  *   - options.ySize {Number} space length along y axis
  *   - options.zSize {Number} space length along z axis
  *   - options.tSize {Number} space length along t axis (time)
  *   - options.ncpp {Number} number of components per pixel. Default = 1
  * If at least xSize, ySize and zSize are specified, a buffer is automatically initialized with the value 0.
  */
  constructor( options=null ){
    super();
    this._type = Image3DAlt.TYPE();

    // default metadata values
    this._initMetadata();

    // since dimensions from metadata is an array (where order matters),
    // we also build LUTs where the key is are dimension's names
    this._dimensionsWorldLUT= {}
    this._dimensionsVoxelLUT = {}

    // allocate data if the propers options are given
    this._initData( options );
  }


  /**
  * Hardcode the datatype
  */
  static TYPE(){
    return "IMAGE3DALT";
  }


  /**
  * [SUPER OVERWRITE - PipxpipeObject]
  * [PRIVATE]
  */
  _buildMetadataSchema(){
    var metadataSchema = joi.object({

      // required
      ncpp: joi.number().integer().min(1).required(),

      // required
      dimensions: joi.array().min(3).max(4).items(
        joi.object({
          length: joi.number().integer().min(1).required(),
          widthDimension: joi.number().integer().min(-1).max(2).required(), // -1 means "does not apply" --> time series
          heightDimension: joi.number().integer().min(-1).max(2).required(), // idem
          nameVoxelSpace: joi.string().regex(/(i|j|k|t)/).required(),
          nameWorldSpace: joi.string().regex(/(x|y|z|t)/).required(),
          worldUnitSize: joi.number().required(),
          stride: joi.number().integer().min(1).required(),
          step: joi.number().required()
        }
      ).unknown()),

      // required, some prop can be added to the list
      statistics: joi.object({
        upToDate: joi.boolean().required(),
        min: joi.number().required(),
        max: joi.number().required()
      }).required().unknown(), // = we can have more stats but min/max are necessary

      // required but can be an empty object
      transformations: joi.object().unknown().pattern(/.+/, joi.array().length(16).items(joi.number())).required(),

      // optional
      description: joi.string().allow(''),

      // optional
      spatialUnit: joi.string().allow(''),

      // optional
      temporalUnit: joi.string().allow(''),

      // optional
      format: joi.string().allow(''),

      // optional, some prop can be added to the list
      formatSpecific: joi.object().unknown(),
    })
    .unknown(); // = we can add other properties

    return metadataSchema;
  }


  /**
  * [SUPER OVERWRITE - PipxpipeObject]
  * [PRIVATE]
  * This method is called at the end of setRawMetadata
  */
  _metadataRawCopied(){
    this._buildDimensionsLUT();
  }


  /**
  * [PRIVATE]
  * Build the LUT to fetch dimensions easier = using their name as index rather than just a their index
  */
  _buildDimensionsLUT(){
    this._dimensionsWorldLUT= {};
    this._dimensionsVoxelLUT = {};
    var worldAxisNames = ["x", "y", "z"];
    var dimensions = this._metadata.dimensions;

    // At what position are "x", "y" and "z" in the array of dimensions?
    // e.g. if we have nameWorldSpace in dimensions that are [y z x], then this array
    // would be [2, 0, 1]
    this._worldPositionIndex = Array(3);

    // what is the order of the nameWorldSpace in dimensions when compare to the ordered dimname ["x", "y", "z"]?
    // e.g. if we have nameWorldSpace in dimensions that are [y z x], then this array
    // would be [1, 2, 0]
    this._worldPositionOrder = Array(3);

    function positionOf( dimName ){
      return dimensions[0].nameWorldSpace === dimName ? 0 : dimensions[1].nameWorldSpace === dimName ? 1 : dimensions[2].nameWorldSpace === dimName ? 2 : -1;
    }

    var correctOrder = [0, 1, 2];
    this._hasNativeCorrectOrder = true;

    for(var i=0; i<dimensions.length; i++){
      this._dimensionsWorldLUT[ dimensions[i].nameWorldSpace ] = i;
      this._dimensionsVoxelLUT[ dimensions[i].nameVoxelSpace ] = i;

      this._worldPositionIndex[i] = positionOf( worldAxisNames[i] );
      this._worldPositionOrder[i] = worldAxisNames.indexOf( dimensions[i].nameWorldSpace );

      this._hasNativeCorrectOrder = this._hasNativeCorrectOrder && (this._worldPositionIndex[i] === correctOrder[i] );
    }
  }


  /**
  * Get the index of a dimension, given its name.
  * Looks up in the world dim and then in the voxel-based coord
  * @param {String} name - Name of a dimension
  * @return {Number} index or the dim. -1 if not found
  */
  getDimensionIndexFromName( name ){
    if( name in this._dimensionsWorldLUT ){
      return this._dimensionsWorldLUT[ name ];
    }else if( name in this._dimensionsVoxelLUT ){
      return this._dimensionsVoxelLUT[ name ];
    }else{
      return -1;
    }
  }

  /**
  * [PRIVATE]
  * initialize some defualt values for metadata
  */
  _initMetadata(){
    var metaStat = { upToDate: true, min: NaN, max: NaN };

    this.setMetadata("description", "");

    this.setMetadata("statistics", metaStat );

    // number of component per pixel, for color OR time series
    this.setMetadata("ncpp", 1);

    // no special unit for space and time
    this.setMetadata("spatialUnit", "Voxel");
    this.setMetadata("temporalUnit", "Time");

    // So far, this instance does not come from a file decoding
    this.setMetadata("format", "generic");

    // this field is to hold original metadata from a reader (eg. NIfTI)
    this.setMetadata("formatSpecific", {});

    // possibly contains no transformations
    this.setMetadata("transformations", {});
  }

  /**
  * @return {Image3DAlt} a deep copy instance of this Image3DAlt
  */
  clone(){
    var cpImg = new Image3DAlt();
    cpImg.setRawData( new this._data.constructor( this._data ) );
    cpImg.copyMetadataFrom( this );
    return cpImg;
  }


  /**
  * Initialize _this_ with some data and appropriate size
  * @param {Float32Array} buffer - the raw data
  * @param {Object} options - may contain the following:
  *   - options.xSize {Number} space length along x axis
  *   - options.ySize {Number} space length along y axis
  *   - options.zSize {Number} space length along z axis
  *   - options.tSize {Number} space length along t axis (time)
  *   - options.ncpp {Number} number of components per pixel. Default = 1
  *   - options.deepCopy {Boolean} perform a deep copy if true. Simple association if false
  */
  setData( buffer, options){
    this._initData( options, buffer)
    this.scanDataRange();
  }


  /**
  * [PRIVATE]
  * Get an 4x4 identity matrix. This is used as the default transformations w2v
  * and v2w, which means "no transformation"
  * @return {Array} the 4x4 identity as a 1D array
  */
  _get4x4IdentityMatrix(){
    return [
      1, 0, 0, 0,
      0, 1, 0, 0,
      0, 0, 1, 0,
      0, 0, 0, 1
    ];
  }


  /**
  * [PRIVATE]
  * Called from the constructor or the setData method
  */
  _initData( options, buffer = null ){
    if( options ){
      // replacing default value for ncpp
      if("ncpp" in options){
        this.setMetadata("ncpp", options.ncpp);
      }

      // init default ordered dimensions based on the give sizes
      if( "xSize" in options && "ySize" in options && "zSize" in options ){

        var dimensions = [
          {
            length: xSize,
            widthDimension: 1,
            heightDimension: 2,
            nameVoxelSpace: "k",
            nameWorldSpace: "x",
            worldUnitSize: 1,
            stride: 1
          },
          {
            length: ySize,
            widthDimension: 0,
            heightDimension: 2,
            nameVoxelSpace: "j",
            nameWorldSpace: "y",
            worldUnitSize: 1,
            stride: xSize
          },
          {
            length: zSize,
            widthDimension: 0,
            heightDimension: 1,
            nameVoxelSpace: "i",
            nameWorldSpace: "z",
            worldUnitSize: 1,
            stride: xSize * ySize
          },
        ]

        var bufferSize = xSize * ySize * zSize * this.getMetadata("ncpp");

        // if we get time dimension info, let's add it too
        if( "tSize" in options ){
          var timeDim = {
            length: tSize,
            widthDimension: -1, // could remove
            heightDimension: -1,
            nameVoxelSpace: "l",
            worldSpaceName: "t",
            worldUnitSize: "",
            stride: xSize * ySize * zSize,
            step: 1
          }
          bufferSize *= tSize;

          dimensions.push( timeDim );
          this.setMetadata("dimensions", dimensions);
        }

        // default transformations
        var transformations = {
          "v2w": this._get4x4IdentityMatrix(),
          "w2v": this._get4x4IdentityMatrix()
        }
        this.setMetadata("transformations", transformations);


        // if a buffer is provided, we perform a size-check
        if( buffer ){
          if( buffer.length == bufferSize){

            // perform a deep copy
            if("deepCopy" in options && options.deepCopy){
              this._data = new buffer.constructor( buffer );
            }
            // perform a simple association
            else{
              this._data = buffer;
            }

          }else{
            console.warn("The buffer provided has a wrong size.");
            return false;
          }
        }else{
          // Allocating the buffer
          this._data = new Float32Array( bufferSize );
          var metaStat = this.getMetadata("statistics");
          metaStat.min = 0;
          metaStat.max = 0;
        }

        this._buildDimensionsLUT();
        return this.metadataIntegrityCheck();
      }else{
        console.warn("The necessary options xSize, ySize and zSize were not provided.");
        return false;
      }
    }else{
      return false;
    }
  }


  /**
  * [PRIVATE]
  * Look for min and max on the dataset and add them to the header metadata
  */
  scanDataRange(){
    var min = +Infinity;
    var max = -Infinity;

    for(var i=0; i<this._data.length; i++){
      min = Math.min(min, this._data[i]);
      max = Math.max(max, this._data[i]);
    }

    var metaStat = this.getMetadata("statistics");
    if(!metaStat){
      this.setMetadata("statistics", {})
      metaStat = this.getMetadata("statistics");
    }
    metaStat.min = min;
    metaStat.max = max;
    metaStat.upToDate = true;
  }


  /**
  * Get the minimum voxel value. If stats are not up to date, scanDataRange() is called.
  * Hook to metadata.
  * @return {Number} the minimum
  */
  getMinValue(){
    if( !this._metadata.statistics.upToDate ){
      this.scanDataRange();
    }
    return this._metadata.statistics.min;
  }


  /**
  * Get the maximum voxel value. If stats are not up to date, scanDataRange() is called.
  * Hook to metadata.
  * @return {Number} the minimum
  */
  getMaxValue(){
    if( !this._metadata.statistics.upToDate ){
      this.scanDataRange();
    }
    return this._metadata.statistics.max;
  }


  /**
  * Get the voxel value from a voxel position (in a voxel-coordinate sytem) with NO
  * regards towards how the data is supposed to be read. In other word, dimension.direction
  * is ignored.
  * @param {Object} position - 3D position like {i, j, k}, i being the fastest varying, k being the slowest varying
  * @param {Number} time - position along T axis (time dim, the very slowest varying dim when present)

  * @return {Number} the value at a given position.
  */
  getVoxel( position, time=0 ){
    var dimensions = this._metadata.dimensions;
    var i = position.i;
    var j = position.j;
    var k = position.k;

    if(i<0 || j<0 || k<0 || time<0 ||
       i>=dimensions[2].length  ||
       j>=dimensions[1].length  ||
       k>=dimensions[0].length  ||
       ( dimensions.length>3 && time>=dimensions[3].length) )
    {
      console.warn(`Voxel {i:${position.i}, j:${position.j}, k:${position.k}} is out of bound.`);
      return null;
    }

    var ncpp = this._metadata.ncpp;

    var tOffset = dimensions.length > 3 ? time*dimensions[3].stride * time : 0;
    var iOffset = i * dimensions[2].stride;
    var jOffset = j * dimensions[1].stride;
    var kOffset = k * dimensions[0].stride;

    var positionBuffer = tOffset + iOffset + jOffset + kOffset;
    positionBuffer *= ncpp;
    return this._data[ positionBuffer ];
  }


  /**
  * Set the value of a voxel
  * @param {Object} position - 3D position like {i, j, k}, i being the fastest varying, k being the slowest varying
  * @param {Number} value - the value to give to this voxel
  * @param {Number} time - position along T axis (time dim, the very slowest varying dim when present)
  */
  setVoxel( position, value, time=0 ){
    var dimensions = this._metadata.dimensions;
    var i = position.i;
    var j = position.j;
    var k = position.k;

    if(i<0 || j<0 || k<0 || time<0 ||
       i>=dimensions[0].length  ||
       j>=dimensions[1].length  ||
       k>=dimensions[2].length  ||
       ( dimensions.length>3 && time>=dimensions[3].length) )
    {
      console.warn("Voxel query is out of bound.");
      return null;
    }

    var ncpp = this._metadata.ncpp;

    var tOffset = dimensions.length > 3 ? time*dimensions[3].stride * time : 0;
    var iOffset = i * dimensions[2].stride;
    var jOffset = j * dimensions[1].stride;
    var kOffset = k * dimensions[0].stride;

    var positionBuffer = tOffset + iOffset + jOffset + kOffset;
    positionBuffer *= ncpp;
    this._data[ positionBuffer ] = value;

    // updating range
    if( value > this._metadata.statistics.max ){
      this._metadata.statistics.max = value;
    }else if( value < this._metadata.statistics.min ){
      this._metadata.statistics.min = value;
    }
  }


  /**
  * [DON'T USE]
  * Get a voxel value at a given position with regards of the direction the data are
  * supposed to be read. In other word, dimension.step is taken into account.
  * @param {Object} position - 3D position like {i, j, k}, i being the fastest varying, k being the slowest varying
  * @param {Number} time - position along T axis (time dim, the very slowest varying dim when present)
  */
  getVoxelSafe( position, time=0){
    var dimensions = this._metadata.dimensions;
    var i = position.i;
    var j = position.j;
    var k = position.k;

    if(i<0 || j<0 || k<0 || time<0 ||
       i>=dimensions[0].length  ||
       j>=dimensions[1].length  ||
       k>=dimensions[2].length  ||
       ( dimensions.length>3 && time>=dimensions[3].length) )
    {
      console.warn("Voxel query is out of bound.");
      return null;
    }

    var tOffset = dimensions.length > 3 ? time*dimensions[3].stride * time : 0;
    var iOffset = (dimensions[2].step < 0 ?  dimensions[2].length - i -1 : i) * dimensions[2].stride;
    var jOffset = (dimensions[1].step < 0 ?  dimensions[1].length - j -1 : j) * dimensions[1].stride;
    var kOffset = (dimensions[0].step < 0 ?  dimensions[0].length - k -1 : k) * dimensions[0].stride;

    var positionBuffer = tOffset + iOffset + jOffset + kOffset;
    return this._data[ positionBuffer ];
  }


  /**
  * Get the size of a dimension in number of voxel (or in number of time samples in case of "t" or 3)
  * @param {Number|String} dimIndex - can be 0, 1, 2, 3 or "i", "j", "k", "t", or "x", "y", "z", "t"
  * @return {Number} the length of this dimension
  */
  getDimensionSize( dimIndex ){
    if( typeof dimIndex === "string" ){
      // if string/name replace by its equivalent numerical index
      dimIndex = this.getDimensionIndexFromName( dimIndex );
      if(dimIndex == -1){
        console.warn("dimensions " + dimIndex + " does not exist.");
        return;
      }
    }

    var dimensions = this._metadata.dimensions;
    if( dimIndex < dimensions.length ){
      return dimensions[ dimIndex ].length;
    }else{
      console.warn("A dimensions of such index does not exist.");
      return null;
    }
  }


  /**
  * @return {Float32Array} the original data, dont mess up with this one.
  * in case of doubt, use  getDataCopy()
  */
  getData(){
    return this._data;  // return the actual array, editable!
  }


  /**
  * @return {Float32Array} a deep copy of the data
  */
  getDataCopy(){
    return new this._data.constructor( this._data );
  }


  /**
  * Get data scaled as a uint8 taking in consideration the actual min-max range of the data
  * (and not the possible min-max rage allowed by the data type)
  * Notice: values are rounded
  * @return {Uint8Array} the scaled data
  */
  getDataUint8(){
    var data = this._data;
    var min = this.getMinValue();
    var max = this.getMaxValue();
    var range = max - min;
    var uint8Buff = new Uint8Array( data.length );
    for(var i=0; i<uint8Buff.length; i++){
      uint8Buff[i] = Math.round(((data[i] - min) / range ) * 256);
    }
    return uint8Buff;
  }


  /**
  * Does this volume has the given transform registered?
  * @param {String} transformName - the name of the transformation matrix to check
  * @return {Boolean} true if has, false if hasnt
  */
  hasTransform( transformName ){
    return (transformName in this._metadata.transformations);
  }


  /**
  * [PRIVATE]
  * Convert a position from a coordinate system to another. Should be called by a method that makes sure of the
  * order of the dimensions.
  * @param {Array} positionArr - 3D position, could be [x, y, z] or in voxel coord not necessary ordered [i, j, k]
  * because this depends on the orders of the dimension.
  * @param {String} transformName - name of the transformation registered in the metadata
  * @return {Array} coordinate
  */
  _getTransformedPosition( positionArr, transformName ){
    var transformations = this._metadata.transformations;

    if( !(transformName in transformations) ){
      console.warn("No transform named " + transformName );
      return null;
    }

    var transform = transformations[ transformName ];
    var origPos = vec4.fromValues(positionArr[0], positionArr[1], positionArr[2], 1);
    var transPos = vec4.create();
    vec4.transformMat4(transPos, origPos, transform);
    return transPos;
  }


  /**
  * Convert a position from voxel coordinates to another space
  * @param {Object} voxelPosition - voxel coordinates like {i: Number, j: Number, k: Number} where i is the slowest varying and k is the fastest varying
  * @param {String} transformName - name of a transformation registered in the metadata as a child property of "transformations", "v2*"
  * @return {Object} coordinates {x: Number, y: Number, z: Number} in the space coorinate given in argument
  */
  getPositionFromVoxelSpaceToTransfoSpace(  voxelPosition, transformName ){
    var inputPosArray = [voxelPosition.i, voxelPosition.j, voxelPosition.k];
    var reOrderedInput = [
      inputPosArray[ this._worldPositionOrder[2] ],
      inputPosArray[ this._worldPositionOrder[1] ],
      inputPosArray[ this._worldPositionOrder[0] ]
    ]
    var transPosUnordered = this._getTransformedPosition( reOrderedInput, transformName);

    return {
      x: transPosUnordered[0],
      y: transPosUnordered[1],
      z: transPosUnordered[2]
    }
  }


  /**
  * Convert coordinates from a a given (non-voxel based) position into a voxel based coord
  * @param {Object} spacePosition - a non-voxel based coordinate as {x: Number, y: Number, z: Number}
  * @param {String} transformName - name of the transformation to use, "*2v"
  * @param {Boolean} round - round to the closest voxel coord integer (default: true)
  * @return {Object} coordinates {i: Number, j: Number, k: Number} in the space coorinate given in argument
  */
  getPositionFromTransfoSpaceToVoxelSpace( spacePosition , transformName, round = true ){
    var inputPosArray = [spacePosition.x, spacePosition.y, spacePosition.z];
    var transPosUnordered = this._getTransformedPosition( inputPosArray, transformName);
    var posOrdered = {
      i: transPosUnordered[ this._worldPositionOrder[2] ],
      j: transPosUnordered[ this._worldPositionOrder[1] ],
      k: transPosUnordered[ this._worldPositionOrder[0] ]
    };

    if( round ){
        posOrdered.i = Math.round(posOrdered.i);
        posOrdered.j = Math.round(posOrdered.j);
        posOrdered.k = Math.round(posOrdered.k);
    }

    return posOrdered;
  }


  /**
  * For external use (e.g. in a shader).
  * Get the matrix for swapping voxel coordinates before converting to world coord
  * or after having converted from world. To serve multiple purposes, this method
  * can output a 3x3 matrix (default case) or it can output a 4x4 affine transform matrix
  * with a weight of 1 at its bottom-right position.
  * This matrix can be used in two cases:
  * - swap [i, j, k] voxel coordinates **before** multiplying them by a "v2*" matrix
  * - swap voxel coordinates **after** multiplying [x, y, z] world coorinates by a "*2v" matrix
  * @param {Boolean} hflip - if true, horizontally flip the swap matrix. We usualy need to horizontaly flip this matrix because otherwise the voxel coordinates will be given as kji instead of ijk.
  * @param {Boolean} output4x4 - optional, output a 4x4 if true, or a 3x3 if false (default: false)
  * @return {Array} the 3x3 matrix in a 1D Array[9] arranged as column-major
  */
<<<<<<< HEAD
  getVoxelCoordinatesSwapMatrix( hflip=true, output4x4=false ){
=======
  getVoxelCoordinatesSwapMatrix( hflip=false, output4x4=false ) {
>>>>>>> 70bb9695
    var mat33 = new Array(9).fill(0);
    MatrixTricks.setValueMatrix33( mat33, 0, this._worldPositionOrder[0], 1 );
    MatrixTricks.setValueMatrix33( mat33, 1, this._worldPositionOrder[1], 1 );
    MatrixTricks.setValueMatrix33( mat33, 2, this._worldPositionOrder[2], 1 );
    var outputMat = mat33;

    if( hflip ){
      var mat33Flipped = MatrixTricks.getHorizontalFlipMatrix33( mat33 );
      outputMat = mat33Flipped;
    }

    if( output4x4 ){
      outputMat = MatrixTricks.getExpandedMatrix3x3To4x4( mat33Flipped );
      MatrixTricks.setValueMatrix33( outputMat, 3, 3, 1 );
    }

    return outputMat
  }

  /**
  * Get a value from the dataset using {x, y, z} coordinates of a transformed space.
  * Keep in mind world (or subject) are floating point but voxel coordinates are integers.
  * This does not perform interpolation.
  * @param {String} spaceToVoxelTransfoName - name of the affine transformation "*2v" - must exist
  * @param {Object} spacePosition - non-voxel-space 3D coordinates, most likely world coordinates {x: Number, y: Number, z: Number}
  * @param {Number} time - Position on time (default: 0)
  * @return {Number} value at this position
  */
  getVoxelTransfoSpace( spaceToVoxelTransfoName, spacePosition, time=0 ){
    // transform to voxel space
    var voxPos = this.getPositionFromTransfoSpaceToVoxelSpace( spacePosition, spaceToVoxelTransfoName );
    var color = this.getVoxel( voxPos, time );
    return color;
  }


  /**
  * Get a value from the dataset using {x, y, z} coordinates of a transformed space.
  * Keep in mind world (or subject) are floating point but voxel coordinates are integers.
  * This does not perform interpolation.
  * @param {String} spaceToVoxelTransfoName - name of the affine transformation "*2v" - must exist
  * @param {Object} spacePosition - non-voxel-space 3D coordinates, most likely world coordinates {x: Number, y: Number, z: Number}
  * @param {Number} time - Position on time (default: 0)
  */
  setVoxelTransfoSpace( spaceToVoxelTransfoName, spacePosition, value, time=0 ){
    var voxPos = this.getPositionFromTransfoSpaceToVoxelSpace( spacePosition, spaceToVoxelTransfoName );
    this.setVoxel( voxPos, value, time );
  }


  /**
  * Add a transformation to the collection
  * @param {Array} transform - a 4x4 matrix in a shape of a 1D array of size 16 column-major
  * @param {String} name - Name to give to this transformation
  */
  addTransformation( transform, name ){
    var transformations = this._metadata.transformations;

    var schema = joi.array().length(16).items(joi.number())
    var isValid = joi.validate( transform , schema );

    if( isValid.error ){
      console.warn("Invalid transformation: " + isValid.error );
      return;
    }
    transformations[ name ] = transform;
  }


  /**
  * Get a slice from the dataset
  * @param {Number|String} dimIndex - can be 0, 1, 2 or "i", "j", "k"
  * @param {Number} normalAxis - the index of the slice (default: 0)
  * @param {Number} time - time position (default:0 , only relevant in a 3D + t dataset)
  * @return {image2D} the slice
  */
  getSlice( normalAxis, sliceIndex=0, time=0 ){
    if( typeof normalAxis === "string" ){
      // if string/name replace by its equivalent numerical index
      normalAxis = this.getDimensionIndexFromName( normalAxis );
      if(normalAxis == -1){
        console.warn("dimensions " + normalAxis + " does not exist.");
        return;
      }
    }

    var dimensions = this._metadata.dimensions;

    // The dimension of the normalAxis must exist (and not be time)
    if( normalAxis > 2 ){
      console.warn("The dimension of a slice should be lower than 3.");
      return null;
    }

    // the final slice image has for normal vector the sliceDimension.
    // In other words, the width and height of the slice will be the "lenght" of
    // the sliceDimension.widthDimension and sliceDimension.heightDimension respectively
    var sliceDimension = dimensions[normalAxis];
    var widthDimension = dimensions[sliceDimension.widthDimension];
    var heightDimension = dimensions[sliceDimension.heightDimension];

    // Slice index checking
    if( sliceIndex < 0 || sliceIndex >= sliceDimension.length ){
      console.warn("The slice required is out of bound.");
      return null;
    }

    var Img2dData = new this._data.constructor( widthDimension.length * heightDimension.length );
    var timeOffset = dimensions.length > 3 ? dimensions[3].stride * time : 0;
    var sliceOffset = (sliceDimension.step < 0 ? sliceDimension.length - sliceIndex - 1 : sliceIndex) * sliceDimension.stride;

    var pixelCounter = 0;
    // this axis is always fliped by default (not sure why)
    for (var r = heightDimension.length - 1; r >= 0; r--) {
      var heighDimOffset = (heightDimension.step < 0 ? heightDimension.length - r -1 : r) * heightDimension.stride;

      for(var c=0; c<widthDimension.length; c++){
        var widthDimOffset = (widthDimension.step < 0 ?  widthDimension.length - c -1 : c) * widthDimension.stride;

        var offset = sliceOffset + timeOffset +
                     heighDimOffset +
                     widthDimOffset;

        Img2dData[pixelCounter] = this._data[ offset ];
        pixelCounter ++;
      }
    }

    var outputImage = new Image2D();
    outputImage.setData(  Img2dData, widthDimension.length, heightDimension.length, 1);
    return outputImage;
  }


  /**
  * Get the size (width and height) of a slice along a given axis
  * @param {Number|String} dimIndex - can be 0, 1, 2 or "i", "j", "k" or "x", "y", "z"
  * @return {Object} width and height as an object like {w: Number, h: Number};
  */
  getSliceSize( normalAxis ){
    if( typeof normalAxis === "string" ){
      // if string/name replace by its equivalent numerical index
      normalAxis = this.getDimensionIndexFromName( normalAxis );
      if(normalAxis == -1){
        console.warn("dimensions " + normalAxis + " does not exist.");
        return;
      }
    }

    var dimensions = this._metadata.dimensions;

    // The dimension of the normalAxis must exist (and not be time)
    if( normalAxis > 2 ){
      console.warn("The dimension of a slice should be lower than 3.");
      return null;
    }

    // the final slice image has for normal vector the sliceDimension.
    // In other words, the width and height of the slice will be the "lenght" of
    // the sliceDimension.widthDimension and sliceDimension.heightDimension respectively
    var sliceDimension = dimensions[normalAxis];
    var widthDimension = dimensions[sliceDimension.widthDimension];
    var heightDimension = dimensions[sliceDimension.heightDimension];

    return {w: widthDimension.length, h: heightDimension.length};
  }


  /**
  * Get the number of slices along a given axis
  * @param {Number|String} dimIndex - can be 0, 1, 2 or "i", "j", "k"
  * @return {Number} number of slices
  */
  getNumberOfSlices( normalAxis ){
    if( typeof normalAxis === "string" ){
      // if string/name replace by its equivalent numerical index
      normalAxis = this.getDimensionIndexFromName( normalAxis );
      if(normalAxis == -1){
        console.warn("dimensions " + normalAxis + " does not exist.");
        return;
      }
    }

    var dimensions = this._metadata.dimensions;

    // The dimension of the normalAxis must exist (and not be time)
    if( normalAxis > 2 ){
      console.warn("The dimension of a slice should be lower than 3.");
      return null;
    }

    // the final slice image has for normal vector the sliceDimension.
    // In other words, the width and height of the slice will be the "lenght" of
    // the sliceDimension.widthDimension and sliceDimension.heightDimension respectively
    var sliceDimension = dimensions[normalAxis];

    return sliceDimension.length;
  }


  /**
  * Get the number of samples over time
  * @return {number} the number of time samples
  */
  getTimeLength(){
    var dimensions = this._metadata.dimensions;
    return ( dimensions.length == 4 ? dimensions[3].length : 1 );
  }


  /**
  * Tells whether or not the given position is within the boundaries or the datacube.
  * This works with voxel coordinates ijk
  * @param {Object} pos - Voxel coordinates as {i: Number, j: Number, k: Number}
  * where i is along the slowest varying dimension and k is along the fastest.
  * @return {Boolean} true if inside, false if outside
  */
  isInsideVoxelSpace( pos ){
    var dimensions = this._metadata.dimensions;
    var isInside = false;

    try{
    isInside = !(pos.i < 0 || pos.i >= dimensions[2].length ||
                 pos.j < 0 || pos.j >= dimensions[1].length ||
                 pos.k < 0 || pos.k >= dimensions[0].length);
    }catch(e){
      console.warn( e );
    }
    return isInside;
  }


  /**
  * Is the given point in a transform coordinates system (world or subject) inside the dataset?
  * This is achieved by converting the transformed coordinates into voxel coordinates.
  * @param {Object} pos - transformed coordinates (world or subject) as {x: Number, y: Number, z: Number}
  * @param {String} transformName - id or a registered transformation "*2v"
  */
  isInsideTransfoSpace( pos, transformName){
    var voxelSpacePosition = this.getPositionFromTransfoSpaceToVoxelSpace( pos, transformName );
    return this.isInsideVoxelSpace( voxelSpacePosition );
  }


  /**
  * Sample the color along a segment
  * @param {Object} posFrom - starting position of type {i: Number, j: Number, k: Number}
  * @param {Object} posFrom - ending position of type {i: Number, j: Number, k: Number}
  * @return {Object} array of Array like that: {
                                                  positions: [
                                                    {i: i0, j: j0, k: k0},
                                                    {i: i1, j: j1, k: k1},
                                                    {i: i2, j: j2, k: k2},
                                                    ...
                                                  ],
                                                  labels: [
                                                    "(i0, j0, k0)", "(i1, j1, k1)", "(i2, j2, k2)", ...
                                                  ],
                                                  colors: [
                                                            [r0, r1, r2 ...],
                                                            [g0, g1, g2 ...],
                                                            [b0, b1, b2 ...]
                                                  ]
                                                }
     return null if posFrom or posTo is outside
  */
  getSegmentSampleVoxelSpace( posFrom, posTo, time = 0 ){
    // both position must be inside the image
    //if( !this.isInsideVoxelSpace(posFrom) || !this.isInsideVoxelSpace(posTo) )
    //  return null;

    var dx = posTo.i - posFrom.i;
    var dy = posTo.j - posFrom.j;
    var dz = posTo.k - posFrom.k;
    var euclidianDistance = Math.sqrt( Math.pow(dx , 2) + Math.pow(dy , 2) + Math.pow(dz , 2) );
    var numberOfSamples = Math.floor( euclidianDistance + 1 );

    // we want to sample every unit distance along the segment
    var stepX = dx / euclidianDistance;
    var stepY = dy / euclidianDistance;
    var stepZ = dz / euclidianDistance;

    var ncpp = this._metadata.ncpp;
    var positions = new Array(numberOfSamples).fill(0);
    var colors = new Array(ncpp).fill(0);
    var labels = new Array(numberOfSamples).fill(0);

    // creating empty arrays for colors
    for(var c=0; c<ncpp; c++){
      colors[c] = new Array(numberOfSamples).fill(0);
    }

    // walk along the segment, from posFrom to posTo
    for(var i=0; i<numberOfSamples; i++){
      var currentPos = {
        i: Math.round(posFrom.i + i*stepX),
        j: Math.round(posFrom.j + i*stepY),
        k: Math.round(posFrom.k + i*stepZ)
      };

      positions[i] = currentPos;
      labels[i] = "(" + currentPos.i + ", " + currentPos.j + ", " + currentPos.k + ")";

      var pixValue = [this.getVoxel( currentPos, time )];

      // each channel is dispatched in its array
      for(var c=0; c<ncpp; c++){
        colors[c][i] = pixValue[c];
      }
    }

    return {
      positions: positions,
      labels: labels,
      colors: colors
    }
  } /* END of method getLineSample */


  /**
  * Sample voxels along a segment in a transform coordinates system (world or subject).
  * This is achieved by converting the transformed coordinates into voxel coordinates,
  * then samples are taken respecting a voxel unit rather than the transform unit so that
  * it is more fine.
  * @param {String} space2voxelTransformName - id of a registered transformation that goes from arbitrary space to voxel space (aka. "*2v")
  * @param {String} voxel2spaceTransformName - id of a registered transformation that goes from voxel space to arbitrary space (aka. "v2*" or the inverse of space2voxelTransformName)
  * @param {Object} posFrom - starting sampling point in transformed coordinates (world or subject) as {x: Number, y: Number, z: Number}
  * @param {Object} posTo - end sampling point in transformed coordinates (world or subject) as {x: Number, y: Number, z: Number}
  * @param {Number} time - time sample index to sample (default: 0)
  * @return {Object} array of Array like that: {
                                                  positions: [
                                                    {x: x0, y: y0, z: z0},
                                                    {x: x1, y: y1, z: z1},
                                                    {x: x2, y: y2, z: z2},
                                                    ...
                                                  ],
                                                  labels: [
                                                    "(x0, y0, z0)", "(x1, y1, z1)", "(x2, y2, z2)", ...
                                                  ],
                                                  colors: [
                                                            [r0, r1, r2 ...],
                                                            [g0, g1, g2 ...],
                                                            [b0, b1, b2 ...]
                                                  ]
                                                }
     return null if posFrom or posTo is outside
  */
  getSegmentSampleTransfoSpace( space2voxelTransformName, voxel2spaceTransformName, posFrom, posTo, time = 0 ){
    if( !this.hasTransform(space2voxelTransformName) ){
      console.warn(`The transform ${space2voxelTransformName} is not available.`);
      return null;
    }

    var posFromVoxel = this.getPositionFromTransfoSpaceToVoxelSpace( posFrom, space2voxelTransformName, false );
    var posToVoxel = this.getPositionFromTransfoSpaceToVoxelSpace( posTo, space2voxelTransformName, false );

    console.log(`voxelFrom {${posFromVoxel.i}, ${posFromVoxel.j}, ${posFromVoxel.k}} voxelTo {${posToVoxel.i}, ${posToVoxel.j}, ${posToVoxel.k}}`);

    var segmentSample = this.getSegmentSampleVoxelSpace( posFromVoxel, posToVoxel, time)

    if(! segmentSample )
      return null;

    // re-writing the coord in the given transform space
    for(var i=0; i<segmentSample.positions.length; i++){
      var voxelPos = segmentSample.positions[i];
      var spacePos = this.getPositionFromVoxelSpaceToTransfoSpace( voxelPos, voxel2spaceTransformName );
      //console.log(`voxel {${voxelPos.i}, ${voxelPos.j}, ${voxelPos.k}} to world {${spacePos.x}, ${spacePos.y}, ${spacePos.z}}`);
      segmentSample.positions[i] = spacePos;
      segmentSample.labels[i] = "(" + Math.round(spacePos.x*100)/100 + ", " + Math.round(spacePos.y*100)/100 + ", " + Math.round(spacePos.z*100)/100 + ")";
    }

    return segmentSample;
  }


  /**
  * Get the voxel box, min-max for each dimension. The max values are not included.
  * @return {Object} Box of shape {min: {i:Number, j:Number, k:Number, t:Number}, max: {i:Number, j:Number, k:Number, t:Number} }
  */
  getVoxelBox(){
    return {
      min: {i:0, j:0, k:0, t:0},
      max: {
        i: this.getDimensionSize("i"),
        j: this.getDimensionSize("j"),
        k: this.getDimensionSize("k"),
        t: this.getDimensionSize("t")
      }
    }
  }


  /**
  * Get the corners of the volume in the given space coordinates
  * @param {String} transformName - id of a registered transformation that goes from voxel space to arbitrary space (aka. "v2*")
  * @return {Array} array of 8 elements like {x:Number, y:Number, z:Number}
  */
  getTransfoVolumeCorners( transformName ){
    if( !this.hasTransform(transformName) ){
      console.warn(`The transform ${transformName} is not available.`);
      return null;
    }

    var corners = [
      this.getPositionFromVoxelSpaceToTransfoSpace( {i:0, j:0, k:0}, transformName ),
      this.getPositionFromVoxelSpaceToTransfoSpace( {i:this.getDimensionSize("i")-1, j:0, k:0}, transformName ),
      this.getPositionFromVoxelSpaceToTransfoSpace( {i:this.getDimensionSize("i")-1, j:this.getDimensionSize("j")-1, k:0}, transformName ),
      this.getPositionFromVoxelSpaceToTransfoSpace( {i:0, j:this.getDimensionSize("j")-1, k:0}, transformName ),
      this.getPositionFromVoxelSpaceToTransfoSpace( {i:0, j:0, k:this.getDimensionSize("j")-1}, transformName ),
      this.getPositionFromVoxelSpaceToTransfoSpace( {i:this.getDimensionSize("i")-1, j:0, k:this.getDimensionSize("k")-1}, transformName ),
      this.getPositionFromVoxelSpaceToTransfoSpace( {i:this.getDimensionSize("i")-1, j:this.getDimensionSize("j")-1, k:this.getDimensionSize("k")-1}, transformName ),
      this.getPositionFromVoxelSpaceToTransfoSpace( {i:0, j:this.getDimensionSize("j")-1, k:this.getDimensionSize("k")-1}, transformName ),
    ]
    return corners;
  }


  /**
  * Get the space box in a the given transform space coordinates. Due a possible rotation
  * involved in a affine transformation, the box will possibly have some void space on the sides.
  * To get the actual volume corners in a transfo space, use the method `getTransfoVolumeCorners()`.
  * @param {String} transformName - id of a registered transformation that goes from voxel space to arbitrary space (aka. "v2*")
  * @return {Object} Box of shape {min: {x:Number, y:Number, z:Number, t:Number}, max: {x:Number, y:Number, z:Number, t:Number} }
  */
  getTransfoBox( transformName ){
    if( !this.hasTransform(transformName) ){
      console.warn(`The transform ${transformName} is not available.`);
      return null;
    }

    var corners = this.getTransfoVolumeCorners(transformName);
    var min = {
      x: +Infinity,
      y: +Infinity,
      z: +Infinity
    }
    var max = {
      x: -Infinity,
      y: -Infinity,
      z: -Infinity
    }

    for(var i=0; i<corners.length; i++){
      min.x = Math.min( min.x, corners[i].x );
      min.y = Math.min( min.y, corners[i].y );
      min.z = Math.min( min.z, corners[i].z );
      max.x = Math.max( max.x, corners[i].x );
      max.y = Math.max( max.y, corners[i].y );
      max.z = Math.max( max.z, corners[i].z );
    }

    var spaceBox = {
      min: {
        x: min.x,
        y: min.y,
        z: min.z,
        t: 0
      },
      max: {
        x: max.x,
        y: max.y,
        z: max.z,
        t: this.getDimensionSize("t")
      },
    }

    return spaceBox;
  }




} /* END of class Image3DAlt */

// register this type as a CoreType
CoreTypes.addCoreType( Image3DAlt );

export { Image3DAlt }<|MERGE_RESOLUTION|>--- conflicted
+++ resolved
@@ -309,14 +309,14 @@
           dimensions.push( timeDim );
           this.setMetadata("dimensions", dimensions);
         }
-
+        
         // default transformations
         var transformations = {
           "v2w": this._get4x4IdentityMatrix(),
           "w2v": this._get4x4IdentityMatrix()
         }
         this.setMetadata("transformations", transformations);
-
+        
 
         // if a buffer is provided, we perform a size-check
         if( buffer ){
@@ -577,7 +577,7 @@
     }
     return uint8Buff;
   }
-
+  
 
   /**
   * Does this volume has the given transform registered?
@@ -587,7 +587,7 @@
   hasTransform( transformName ){
     return (transformName in this._metadata.transformations);
   }
-
+  
 
   /**
   * [PRIVATE]
@@ -652,13 +652,13 @@
       j: transPosUnordered[ this._worldPositionOrder[1] ],
       k: transPosUnordered[ this._worldPositionOrder[0] ]
     };
-
+    
     if( round ){
         posOrdered.i = Math.round(posOrdered.i);
         posOrdered.j = Math.round(posOrdered.j);
         posOrdered.k = Math.round(posOrdered.k);
     }
-
+    
     return posOrdered;
   }
 
@@ -676,30 +676,28 @@
   * @param {Boolean} output4x4 - optional, output a 4x4 if true, or a 3x3 if false (default: false)
   * @return {Array} the 3x3 matrix in a 1D Array[9] arranged as column-major
   */
-<<<<<<< HEAD
   getVoxelCoordinatesSwapMatrix( hflip=true, output4x4=false ){
-=======
-  getVoxelCoordinatesSwapMatrix( hflip=false, output4x4=false ) {
->>>>>>> 70bb9695
+    
     var mat33 = new Array(9).fill(0);
     MatrixTricks.setValueMatrix33( mat33, 0, this._worldPositionOrder[0], 1 );
     MatrixTricks.setValueMatrix33( mat33, 1, this._worldPositionOrder[1], 1 );
     MatrixTricks.setValueMatrix33( mat33, 2, this._worldPositionOrder[2], 1 );
     var outputMat = mat33;
-
+    
     if( hflip ){
       var mat33Flipped = MatrixTricks.getHorizontalFlipMatrix33( mat33 );
       outputMat = mat33Flipped;
     }
-
+    
     if( output4x4 ){
       outputMat = MatrixTricks.getExpandedMatrix3x3To4x4( mat33Flipped );
       MatrixTricks.setValueMatrix33( outputMat, 3, 3, 1 );
     }
-
+    
     return outputMat
   }
-
+  
+  
   /**
   * Get a value from the dataset using {x, y, z} coordinates of a transformed space.
   * Keep in mind world (or subject) are floating point but voxel coordinates are integers.
@@ -901,7 +899,7 @@
   isInsideVoxelSpace( pos ){
     var dimensions = this._metadata.dimensions;
     var isInside = false;
-
+    
     try{
     isInside = !(pos.i < 0 || pos.i >= dimensions[2].length ||
                  pos.j < 0 || pos.j >= dimensions[1].length ||
@@ -909,10 +907,10 @@
     }catch(e){
       console.warn( e );
     }
-    return isInside;
-  }
-
-
+    return isInside;    
+  }
+
+  
   /**
   * Is the given point in a transform coordinates system (world or subject) inside the dataset?
   * This is achieved by converting the transformed coordinates into voxel coordinates.
@@ -947,7 +945,7 @@
                                                 }
      return null if posFrom or posTo is outside
   */
-  getSegmentSampleVoxelSpace( posFrom, posTo, time = 0 ){
+  getSegmentSampleVoxelSpace( posFrom, posTo, time = 0 ){ 
     // both position must be inside the image
     //if( !this.isInsideVoxelSpace(posFrom) || !this.isInsideVoxelSpace(posTo) )
     //  return null;
@@ -1002,7 +1000,7 @@
 
   /**
   * Sample voxels along a segment in a transform coordinates system (world or subject).
-  * This is achieved by converting the transformed coordinates into voxel coordinates,
+  * This is achieved by converting the transformed coordinates into voxel coordinates, 
   * then samples are taken respecting a voxel unit rather than the transform unit so that
   * it is more fine.
   * @param {String} space2voxelTransformName - id of a registered transformation that goes from arbitrary space to voxel space (aka. "*2v")
@@ -1028,22 +1026,22 @@
                                                 }
      return null if posFrom or posTo is outside
   */
-  getSegmentSampleTransfoSpace( space2voxelTransformName, voxel2spaceTransformName, posFrom, posTo, time = 0 ){
+  getSegmentSampleTransfoSpace( space2voxelTransformName, voxel2spaceTransformName, posFrom, posTo, time = 0 ){ 
     if( !this.hasTransform(space2voxelTransformName) ){
       console.warn(`The transform ${space2voxelTransformName} is not available.`);
       return null;
     }
-
+    
     var posFromVoxel = this.getPositionFromTransfoSpaceToVoxelSpace( posFrom, space2voxelTransformName, false );
     var posToVoxel = this.getPositionFromTransfoSpaceToVoxelSpace( posTo, space2voxelTransformName, false );
-
+    
     console.log(`voxelFrom {${posFromVoxel.i}, ${posFromVoxel.j}, ${posFromVoxel.k}} voxelTo {${posToVoxel.i}, ${posToVoxel.j}, ${posToVoxel.k}}`);
-
+    
     var segmentSample = this.getSegmentSampleVoxelSpace( posFromVoxel, posToVoxel, time)
-
+    
     if(! segmentSample )
       return null;
-
+    
     // re-writing the coord in the given transform space
     for(var i=0; i<segmentSample.positions.length; i++){
       var voxelPos = segmentSample.positions[i];
@@ -1052,15 +1050,15 @@
       segmentSample.positions[i] = spacePos;
       segmentSample.labels[i] = "(" + Math.round(spacePos.x*100)/100 + ", " + Math.round(spacePos.y*100)/100 + ", " + Math.round(spacePos.z*100)/100 + ")";
     }
-
+    
     return segmentSample;
   }
-
-
+  
+  
   /**
   * Get the voxel box, min-max for each dimension. The max values are not included.
   * @return {Object} Box of shape {min: {i:Number, j:Number, k:Number, t:Number}, max: {i:Number, j:Number, k:Number, t:Number} }
-  */
+  */ 
   getVoxelBox(){
     return {
       min: {i:0, j:0, k:0, t:0},
@@ -1072,8 +1070,8 @@
       }
     }
   }
-
-
+  
+  
   /**
   * Get the corners of the volume in the given space coordinates
   * @param {String} transformName - id of a registered transformation that goes from voxel space to arbitrary space (aka. "v2*")
@@ -1084,7 +1082,7 @@
       console.warn(`The transform ${transformName} is not available.`);
       return null;
     }
-
+    
     var corners = [
       this.getPositionFromVoxelSpaceToTransfoSpace( {i:0, j:0, k:0}, transformName ),
       this.getPositionFromVoxelSpaceToTransfoSpace( {i:this.getDimensionSize("i")-1, j:0, k:0}, transformName ),
@@ -1097,8 +1095,8 @@
     ]
     return corners;
   }
-
-
+  
+  
   /**
   * Get the space box in a the given transform space coordinates. Due a possible rotation
   * involved in a affine transformation, the box will possibly have some void space on the sides.
@@ -1107,12 +1105,12 @@
   * @return {Object} Box of shape {min: {x:Number, y:Number, z:Number, t:Number}, max: {x:Number, y:Number, z:Number, t:Number} }
   */
   getTransfoBox( transformName ){
-    if( !this.hasTransform(transformName) ){
-      console.warn(`The transform ${transformName} is not available.`);
-      return null;
-    }
-
-    var corners = this.getTransfoVolumeCorners(transformName);
+    if( !this.hasTransform(space2voxelTransformName) ){
+      console.warn(`The transform ${transformName} is not available.`); 
+      return null;
+    }
+    
+    var corners = this.getTransfoVolumeCorners();
     var min = {
       x: +Infinity,
       y: +Infinity,
@@ -1123,7 +1121,7 @@
       y: -Infinity,
       z: -Infinity
     }
-
+    
     for(var i=0; i<corners.length; i++){
       min.x = Math.min( min.x, corners[i].x );
       min.y = Math.min( min.y, corners[i].y );
@@ -1132,7 +1130,7 @@
       max.y = Math.max( max.y, corners[i].y );
       max.z = Math.max( max.z, corners[i].z );
     }
-
+    
     var spaceBox = {
       min: {
         x: min.x,
@@ -1147,12 +1145,12 @@
         t: this.getDimensionSize("t")
       },
     }
-
+    
     return spaceBox;
   }
 
 
-
+  
 
 } /* END of class Image3DAlt */
 
